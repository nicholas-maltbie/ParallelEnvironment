using UnityEngine;
using Terrain.Erosion;
<<<<<<< HEAD
using Terrain.Map;

namespace Terrain {
=======

/// <summary>
/// Loads a map from a LargeHeightMap into the world.
/// </summary>
[RequireComponent(typeof(LargeHeightMap))]
[RequireComponent(typeof(AbstractHydroErosion))]
public class LargeMapChunkLoader : MonoBehaviour {
    
>>>>>>> ba773211
    /// <summary>
    /// Loads a map from a LargeHeightMap into the world.
    /// </summary>
    [RequireComponent(typeof(LargeHeightMap))]
    [RequireComponent(typeof(HydroErosion))]
    public class LargeMapChunkLoader : MonoBehaviour {
        
        /// <summary>
        /// Size of each individual chunk
        /// </summary>
        [Range(16, 256)]
        public int chunkSize = 16;

        /// <summary>
        /// LargeHeight map to load in
        /// </summary>
        private LargeHeightMap heightMap;

        /// <summary>
        /// Shader to apply for once the mesh is generated
        /// AS OF RIGHT NOT THIS IS NOT USED
        /// </summary>
        public Shader terrainShader;

        /// <summary>
        /// Material to apply to each chunk of terrain when chunks of terrain are generated.
        /// </summary>
        public Material terrainMaterial;

        /// <summary>
        /// Elapsed time since last ersion.
        /// </summary>
        private float elapsed = 0;
        /// <summary>
        /// Current number of droplets created.
        /// </summary>
        private int progress = 0;

        /// <summary>
        /// Interval between eroding
        /// </summary>
        public float erodeInterval = 0.1f;
        /// <summary>
        /// Number of droplets to create per interval
        /// </summary>
        public int dropletsPerInterval = 100;
        /// <summary>
        /// Total number of droplets to create
        /// </summary>
        public int totalDroplets = 60000;

        /// <summary>
        /// Initializes the chunks and loads height map.
        /// </summary>
        public void Start() {
            this.heightMap = GetComponent<LargeHeightMap>();
            this.heightMap.GenerateHeightMap();

            SetupChunks();
        }

        /// <summary>
        /// Update to do every iteration for erosion.
        /// </summary>
        void Update() {
            if (this.progress < this.totalDroplets) {
                this.elapsed += Time.deltaTime;

<<<<<<< HEAD
                if (this.elapsed > this.erodeInterval) {
                    this.elapsed %= this.erodeInterval;
=======
            if (this.elapsed > this.erodeInterval) {
                this.elapsed %= this.erodeInterval;

                AbstractHydroErosion erosion = GetComponent<AbstractHydroErosion>();
                erosion.ErodeHeightMap(this.heightMap, 
                    new Vector2Int(0, 0), new Vector2Int(this.heightMap.mapSize, this.heightMap.mapSize),
                    this.dropletsPerInterval);
                this.progress += this.dropletsPerInterval;
>>>>>>> ba773211
                
                    HydroErosion erosion = GetComponent<HydroErosion>();
                    erosion.ErodeHeightMap(this.heightMap, 0, 0, this.heightMap.mapSize, this.heightMap.mapSize, this.dropletsPerInterval);
                    this.progress += this.dropletsPerInterval;
                    
                    UpdateMeshes();
                }
            }
        }

        /// <summary>
        /// Updates the mesh for all chunks in the map.
        /// </summary>
        private void UpdateMeshes() {
            foreach (MeshGenerator gen in gameObject.GetComponentsInChildren<MeshGenerator>()) {
                gen.UpdateGeometry();
            }
        }

        /// <summary>
        /// Sets up the chunks. Creates a chunk at each offset value.
        /// </summary>
        private void SetupChunks() {
            for (int chunkX = 0; chunkX < Mathf.CeilToInt(this.heightMap.mapSize / this.chunkSize); chunkX++) {
                for (int chunkY = 0; chunkY < Mathf.CeilToInt(this.heightMap.mapSize / this.chunkSize); chunkY++) {
                    LoadChunk(chunkX, chunkY);
                }
            }
        }

        /// <summary>
        /// Creates a chunk at a given offset x and offset y.
        /// </summary>
        /// <param name="chunkX">Chunk index in X plane</param>
        /// <param name="chunkY">Chunk index in Y plane</param>
        private void LoadChunk(int chunkX, int chunkY) {
            // Create the chunk and name it
            GameObject chunk = new GameObject();
            chunk.name = "Chunk-" + chunkX + "," + chunkY;

            // Calculate the actual offset in grid spaces
            int offX = chunkX * this.chunkSize;
            int offY = chunkY * this.chunkSize;

            // Setup and run the mesh generator for the chunk
            MeshGenerator meshGen = chunk.AddComponent<MeshGenerator>();
            // Make chunk one larger than actual size to include borders between chunks
            meshGen.mapSize = this.chunkSize + 1;
            meshGen.offsetX = offX;
            meshGen.offsetY = offY;
            meshGen.terrainShader = this.terrainShader;
            meshGen.terrainMaterial = this.terrainMaterial;
            // Generate mesh
            meshGen.SetupMesh(this.heightMap);
            
            chunk.transform.parent = transform;
            chunk.transform.position = new Vector3(offX, 0, offY);
        }
    }
}<|MERGE_RESOLUTION|>--- conflicted
+++ resolved
@@ -1,24 +1,12 @@
 using UnityEngine;
 using Terrain.Erosion;
-<<<<<<< HEAD
-using Terrain.Map;
 
-namespace Terrain {
-=======
-
-/// <summary>
-/// Loads a map from a LargeHeightMap into the world.
-/// </summary>
-[RequireComponent(typeof(LargeHeightMap))]
-[RequireComponent(typeof(AbstractHydroErosion))]
-public class LargeMapChunkLoader : MonoBehaviour {
-    
->>>>>>> ba773211
+namespace Terrain.Map {
     /// <summary>
     /// Loads a map from a LargeHeightMap into the world.
     /// </summary>
     [RequireComponent(typeof(LargeHeightMap))]
-    [RequireComponent(typeof(HydroErosion))]
+    [RequireComponent(typeof(AbstractHydroErosion))]
     public class LargeMapChunkLoader : MonoBehaviour {
         
         /// <summary>
@@ -79,13 +67,7 @@
         /// Update to do every iteration for erosion.
         /// </summary>
         void Update() {
-            if (this.progress < this.totalDroplets) {
-                this.elapsed += Time.deltaTime;
-
-<<<<<<< HEAD
-                if (this.elapsed > this.erodeInterval) {
-                    this.elapsed %= this.erodeInterval;
-=======
+            this.elapsed += Time.deltaTime;
             if (this.elapsed > this.erodeInterval) {
                 this.elapsed %= this.erodeInterval;
 
@@ -94,14 +76,8 @@
                     new Vector2Int(0, 0), new Vector2Int(this.heightMap.mapSize, this.heightMap.mapSize),
                     this.dropletsPerInterval);
                 this.progress += this.dropletsPerInterval;
->>>>>>> ba773211
-                
-                    HydroErosion erosion = GetComponent<HydroErosion>();
-                    erosion.ErodeHeightMap(this.heightMap, 0, 0, this.heightMap.mapSize, this.heightMap.mapSize, this.dropletsPerInterval);
-                    this.progress += this.dropletsPerInterval;
-                    
-                    UpdateMeshes();
-                }
+
+                UpdateMeshes();
             }
         }
 
